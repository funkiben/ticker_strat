--- conflicted
+++ resolved
@@ -7,11 +7,7 @@
 use my_http::common::header;
 use my_http::common::response::Response;
 use my_http::common::status;
-<<<<<<< HEAD
-use my_http::header_map;
-=======
 use my_http::server::{Config, Router};
->>>>>>> e0600850
 use my_http::server::ListenerResult::SendResponseArc;
 use my_http::server::{Config, Router, Server};
 
@@ -25,10 +21,8 @@
         addr: "0.0.0.0:80",
         connection_handler_threads: 5,
         tls_config: None,
-<<<<<<< HEAD
+        router: file_router("./web/"),
     });
-
-    server.router.route("/", file_router("./web/"));
 
     let logging_service = LoggingService::new(LoggingConfig {
         logging_directory: Path::new("./logs/"),
@@ -43,12 +37,6 @@
     log::set_boxed_logger(logger)
         .map(|()| log::set_max_level(log::LevelFilter::Info))
         .expect("Logging Service failed to start.");
-
-    server.start()
-=======
-        router: file_router("./web/"),
-    })
->>>>>>> e0600850
 }
 
 fn file_router(directory: &'static str) -> Router {
